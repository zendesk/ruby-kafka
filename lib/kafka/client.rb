--- conflicted
+++ resolved
@@ -49,14 +49,9 @@
     #
     # @return [Client]
     def initialize(seed_brokers:, client_id: "ruby-kafka", logger: nil, connect_timeout: nil, socket_timeout: nil,
-<<<<<<< HEAD
-                   ssl_ca_cert: nil, ssl_client_cert: nil, ssl_client_cert_key: nil,
+                   ssl_ca_cert_file_path: nil, ssl_ca_cert: nil, ssl_client_cert: nil, ssl_client_cert_key: nil,
                    sasl_gssapi_principal: nil, sasl_gssapi_keytab: nil,
                    sasl_plain_authzid: '', sasl_plain_username: nil, sasl_plain_password: nil)
-=======
-                   ssl_ca_cert_file_path: nil, ssl_ca_cert: nil, ssl_client_cert: nil, ssl_client_cert_key: nil,
-                   sasl_gssapi_principal: nil, sasl_gssapi_keytab: nil)
->>>>>>> c4ce982b
       @logger = logger || Logger.new(nil)
       @instrumenter = Instrumenter.new(client_id: client_id)
       @seed_brokers = normalize_seed_brokers(seed_brokers)
