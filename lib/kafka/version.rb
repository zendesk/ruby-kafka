--- conflicted
+++ resolved
@@ -1,9 +1,5 @@
 # frozen_string_literal: true
 
 module Kafka
-<<<<<<< HEAD
-  VERSION = "1.1.0.beta2"
-=======
   VERSION = "1.1.0"
->>>>>>> 8c106b12
 end